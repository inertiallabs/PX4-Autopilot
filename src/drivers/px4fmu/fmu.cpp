--- conflicted
+++ resolved
@@ -264,12 +264,7 @@
 	_task(-1),
 	_armed_sub(-1),
 	_param_sub(-1),
-<<<<<<< HEAD
 	_outputs_pub(nullptr),
-	_armed{},
-=======
-	_outputs_pub(-1),
->>>>>>> 3fa70065
 	_num_outputs(0),
 	_class_instance(0),
 	_task_should_exit(false),
