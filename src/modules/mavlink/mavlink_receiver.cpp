/****************************************************************************
 *
 *   Copyright (c) 2012-2014 PX4 Development Team. All rights reserved.
 *
 * Redistribution and use in source and binary forms, with or without
 * modification, are permitted provided that the following conditions
 * are met:
 *
 * 1. Redistributions of source code must retain the above copyright
 *    notice, this list of conditions and the following disclaimer.
 * 2. Redistributions in binary form must reproduce the above copyright
 *    notice, this list of conditions and the following disclaimer in
 *    the documentation and/or other materials provided with the
 *    distribution.
 * 3. Neither the name PX4 nor the names of its contributors may be
 *    used to endorse or promote products derived from this software
 *    without specific prior written permission.
 *
 * THIS SOFTWARE IS PROVIDED BY THE COPYRIGHT HOLDERS AND CONTRIBUTORS
 * "AS IS" AND ANY EXPRESS OR IMPLIED WARRANTIES, INCLUDING, BUT NOT
 * LIMITED TO, THE IMPLIED WARRANTIES OF MERCHANTABILITY AND FITNESS
 * FOR A PARTICULAR PURPOSE ARE DISCLAIMED. IN NO EVENT SHALL THE
 * COPYRIGHT OWNER OR CONTRIBUTORS BE LIABLE FOR ANY DIRECT, INDIRECT,
 * INCIDENTAL, SPECIAL, EXEMPLARY, OR CONSEQUENTIAL DAMAGES (INCLUDING,
 * BUT NOT LIMITED TO, PROCUREMENT OF SUBSTITUTE GOODS OR SERVICES; LOSS
 * OF USE, DATA, OR PROFITS; OR BUSINESS INTERRUPTION) HOWEVER CAUSED
 * AND ON ANY THEORY OF LIABILITY, WHETHER IN CONTRACT, STRICT
 * LIABILITY, OR TORT (INCLUDING NEGLIGENCE OR OTHERWISE) ARISING IN
 * ANY WAY OUT OF THE USE OF THIS SOFTWARE, EVEN IF ADVISED OF THE
 * POSSIBILITY OF SUCH DAMAGE.
 *
 ****************************************************************************/

/**
 * @file mavlink_receiver.cpp
 * MAVLink protocol message receive and dispatch
 *
 * @author Lorenz Meier <lm@inf.ethz.ch>
 * @author Anton Babushkin <anton.babushkin@me.com>
 */

/* XXX trim includes */
#include <nuttx/config.h>
#include <unistd.h>
#include <pthread.h>
#include <stdio.h>
#include <math.h>
#include <stdbool.h>
#include <fcntl.h>
#include <mqueue.h>
#include <string.h>
#include <drivers/drv_hrt.h>
#include <drivers/drv_accel.h>
#include <drivers/drv_gyro.h>
#include <drivers/drv_mag.h>
#include <drivers/drv_baro.h>
#include <time.h>
#include <float.h>
#include <unistd.h>
#include <nuttx/sched.h>
#include <sys/prctl.h>
#include <termios.h>
#include <errno.h>
#include <stdlib.h>
#include <poll.h>

#include <mathlib/mathlib.h>

#include <systemlib/param/param.h>
#include <systemlib/systemlib.h>
#include <systemlib/err.h>
#include <systemlib/airspeed.h>
#include <mavlink/mavlink_log.h>
#include <commander/px4_custom_mode.h>
#include <geo/geo.h>

__BEGIN_DECLS

#include "mavlink_bridge_header.h"
#include "mavlink_receiver.h"
#include "mavlink_main.h"
#include "util.h"

__END_DECLS

static const float mg2ms2 = CONSTANTS_ONE_G / 1000.0f;

MavlinkReceiver::MavlinkReceiver(Mavlink *parent) :
	_mavlink(parent),

	_manual_sub(-1),

	_global_pos_pub(-1),
	_local_pos_pub(-1),
	_attitude_pub(-1),
	_gps_pub(-1),
	_sensors_pub(-1),
	_gyro_pub(-1),
	_accel_pub(-1),
	_mag_pub(-1),
	_baro_pub(-1),
	_airspeed_pub(-1),
	_battery_pub(-1),
	_cmd_pub(-1),
	_flow_pub(-1),
	_offboard_control_sp_pub(-1),
	_vicon_position_pub(-1),
	_telemetry_status_pub(-1),
	_rc_pub(-1),
	_manual_pub(-1),

	_hil_counter(0),
	_hil_frames(0),
	_old_timestamp(0),
	_hil_local_proj_inited(0),
	_hil_local_alt0(0.0)
{
	memset(&hil_local_pos, 0, sizeof(hil_local_pos));
}

MavlinkReceiver::~MavlinkReceiver()
{
}

void
MavlinkReceiver::handle_message(mavlink_message_t *msg)
{
	switch (msg->msgid) {
	case MAVLINK_MSG_ID_COMMAND_LONG:
		handle_message_command_long(msg);
		break;

	case MAVLINK_MSG_ID_OPTICAL_FLOW:
		handle_message_optical_flow(msg);
		break;

	case MAVLINK_MSG_ID_SET_MODE:
		handle_message_set_mode(msg);
		break;

	case MAVLINK_MSG_ID_VICON_POSITION_ESTIMATE:
		handle_message_vicon_position_estimate(msg);
		break;

	case MAVLINK_MSG_ID_SET_QUAD_SWARM_ROLL_PITCH_YAW_THRUST:
		handle_message_quad_swarm_roll_pitch_yaw_thrust(msg);
		break;

	case MAVLINK_MSG_ID_RADIO_STATUS:
		handle_message_radio_status(msg);
		break;

	case MAVLINK_MSG_ID_MANUAL_CONTROL:
		handle_message_manual_control(msg);
		break;

	default:
		break;
	}

	/*
	 * Only decode hil messages in HIL mode.
	 *
	 * The HIL mode is enabled by the HIL bit flag
	 * in the system mode. Either send a set mode
	 * COMMAND_LONG message or a SET_MODE message
	 */
	if (_mavlink->get_hil_enabled()) {
		switch (msg->msgid) {
		case MAVLINK_MSG_ID_HIL_SENSOR:
			handle_message_hil_sensor(msg);
			break;

		case MAVLINK_MSG_ID_HIL_GPS:
			handle_message_hil_gps(msg);
			break;

		case MAVLINK_MSG_ID_HIL_STATE_QUATERNION:
			handle_message_hil_state_quaternion(msg);
			break;

		default:
			break;
		}
	}
}

void
MavlinkReceiver::handle_message_command_long(mavlink_message_t *msg)
{
	/* command */
	mavlink_command_long_t cmd_mavlink;
	mavlink_msg_command_long_decode(msg, &cmd_mavlink);

	if (cmd_mavlink.target_system == mavlink_system.sysid && ((cmd_mavlink.target_component == mavlink_system.compid)
			|| (cmd_mavlink.target_component == MAV_COMP_ID_ALL))) {
		//check for MAVLINK terminate command
		if (cmd_mavlink.command == MAV_CMD_PREFLIGHT_REBOOT_SHUTDOWN && ((int)cmd_mavlink.param1) == 3) {
			/* This is the link shutdown command, terminate mavlink */
			warnx("terminated by remote command");
			fflush(stdout);
			usleep(50000);

			/* terminate other threads and this thread */
			_mavlink->_task_should_exit = true;

		} else {
			struct vehicle_command_s vcmd;
			memset(&vcmd, 0, sizeof(vcmd));

			/* Copy the content of mavlink_command_long_t cmd_mavlink into command_t cmd */
			vcmd.param1 = cmd_mavlink.param1;
			vcmd.param2 = cmd_mavlink.param2;
			vcmd.param3 = cmd_mavlink.param3;
			vcmd.param4 = cmd_mavlink.param4;
			vcmd.param5 = cmd_mavlink.param5;
			vcmd.param6 = cmd_mavlink.param6;
			vcmd.param7 = cmd_mavlink.param7;
			// XXX do proper translation
			vcmd.command = (enum VEHICLE_CMD)cmd_mavlink.command;
			vcmd.target_system = cmd_mavlink.target_system;
			vcmd.target_component = cmd_mavlink.target_component;
			vcmd.source_system = msg->sysid;
			vcmd.source_component = msg->compid;
			vcmd.confirmation =  cmd_mavlink.confirmation;

			/* check if topic is advertised */
			if (_cmd_pub <= 0) {
				_cmd_pub = orb_advertise(ORB_ID(vehicle_command), &vcmd);

			} else {
				/* publish */
				orb_publish(ORB_ID(vehicle_command), _cmd_pub, &vcmd);
			}
		}
	}
}

void
MavlinkReceiver::handle_message_optical_flow(mavlink_message_t *msg)
{
	/* optical flow */
	mavlink_optical_flow_t flow;
	mavlink_msg_optical_flow_decode(msg, &flow);

	struct optical_flow_s f;
	memset(&f, 0, sizeof(f));

	f.timestamp = hrt_absolute_time();
	f.flow_raw_x = flow.flow_x;
	f.flow_raw_y = flow.flow_y;
	f.flow_comp_x_m = flow.flow_comp_m_x;
	f.flow_comp_y_m = flow.flow_comp_m_y;
	f.ground_distance_m = flow.ground_distance;
	f.quality = flow.quality;
	f.sensor_id = flow.sensor_id;

	if (_flow_pub <= 0) {
		_flow_pub = orb_advertise(ORB_ID(optical_flow), &f);

	} else {
		orb_publish(ORB_ID(optical_flow), _flow_pub, &f);
	}
}

void
MavlinkReceiver::handle_message_set_mode(mavlink_message_t *msg)
{
	mavlink_set_mode_t new_mode;
	mavlink_msg_set_mode_decode(msg, &new_mode);

	struct vehicle_command_s vcmd;
	memset(&vcmd, 0, sizeof(vcmd));

	union px4_custom_mode custom_mode;
	custom_mode.data = new_mode.custom_mode;
	/* copy the content of mavlink_command_long_t cmd_mavlink into command_t cmd */
	vcmd.param1 = new_mode.base_mode;
	vcmd.param2 = custom_mode.main_mode;
	vcmd.param3 = 0;
	vcmd.param4 = 0;
	vcmd.param5 = 0;
	vcmd.param6 = 0;
	vcmd.param7 = 0;
	vcmd.command = VEHICLE_CMD_DO_SET_MODE;
	vcmd.target_system = new_mode.target_system;
	vcmd.target_component = MAV_COMP_ID_ALL;
	vcmd.source_system = msg->sysid;
	vcmd.source_component = msg->compid;
	vcmd.confirmation = 1;

	if (_cmd_pub <= 0) {
		_cmd_pub = orb_advertise(ORB_ID(vehicle_command), &vcmd);

	} else {
		orb_publish(ORB_ID(vehicle_command), _cmd_pub, &vcmd);
	}
}

void
MavlinkReceiver::handle_message_vicon_position_estimate(mavlink_message_t *msg)
{
	mavlink_vicon_position_estimate_t pos;
	mavlink_msg_vicon_position_estimate_decode(msg, &pos);

	struct vehicle_vicon_position_s vicon_position;
	memset(&vicon_position, 0, sizeof(vicon_position));

	vicon_position.timestamp = hrt_absolute_time();
	vicon_position.x = pos.x;
	vicon_position.y = pos.y;
	vicon_position.z = pos.z;
	vicon_position.roll = pos.roll;
	vicon_position.pitch = pos.pitch;
	vicon_position.yaw = pos.yaw;

	if (_vicon_position_pub <= 0) {
		_vicon_position_pub = orb_advertise(ORB_ID(vehicle_vicon_position), &vicon_position);

	} else {
		orb_publish(ORB_ID(vehicle_vicon_position), _vicon_position_pub, &vicon_position);
	}
}

void
MavlinkReceiver::handle_message_quad_swarm_roll_pitch_yaw_thrust(mavlink_message_t *msg)
{
	mavlink_set_quad_swarm_roll_pitch_yaw_thrust_t quad_motors_setpoint;
	mavlink_msg_set_quad_swarm_roll_pitch_yaw_thrust_decode(msg, &quad_motors_setpoint);

	if (mavlink_system.sysid < 4) {
		struct offboard_control_setpoint_s offboard_control_sp;
		memset(&offboard_control_sp, 0, sizeof(offboard_control_sp));

		uint8_t ml_mode = 0;
		bool ml_armed = false;

		switch (quad_motors_setpoint.mode) {
		case 0:
			ml_armed = false;
			break;

		case 1:
			ml_mode = OFFBOARD_CONTROL_MODE_DIRECT_RATES;
			ml_armed = true;

			break;

		case 2:
			ml_mode = OFFBOARD_CONTROL_MODE_DIRECT_ATTITUDE;
			ml_armed = true;

			break;

		case 3:
			ml_mode = OFFBOARD_CONTROL_MODE_DIRECT_VELOCITY;
			break;

		case 4:
			ml_mode = OFFBOARD_CONTROL_MODE_DIRECT_POSITION;
			break;
		}

		offboard_control_sp.p1 = (float)quad_motors_setpoint.roll[mavlink_system.sysid - 1]   / (float)INT16_MAX;
		offboard_control_sp.p2 = (float)quad_motors_setpoint.pitch[mavlink_system.sysid - 1]  / (float)INT16_MAX;
		offboard_control_sp.p3 = (float)quad_motors_setpoint.yaw[mavlink_system.sysid - 1]    / (float)INT16_MAX;
		offboard_control_sp.p4 = (float)quad_motors_setpoint.thrust[mavlink_system.sysid - 1] / (float)UINT16_MAX;

		if (quad_motors_setpoint.thrust[mavlink_system.sysid - 1] == 0) {
			ml_armed = false;
		}

		offboard_control_sp.armed = ml_armed;
		offboard_control_sp.mode = static_cast<enum OFFBOARD_CONTROL_MODE>(ml_mode);

		offboard_control_sp.timestamp = hrt_absolute_time();

		if (_offboard_control_sp_pub <= 0) {
			_offboard_control_sp_pub = orb_advertise(ORB_ID(offboard_control_setpoint), &offboard_control_sp);

		} else {
			orb_publish(ORB_ID(offboard_control_setpoint), _offboard_control_sp_pub, &offboard_control_sp);
		}
	}
}

<<<<<<< HEAD
	/*
	 * Only decode hil messages in HIL mode.
	 *
	 * The HIL mode is enabled by the HIL bit flag
	 * in the system mode. Either send a set mode
	 * COMMAND_LONG message or a SET_MODE message
	 */

	if (mavlink_hil_enabled) {

		uint64_t timestamp = hrt_absolute_time();

		if (msg->msgid == MAVLINK_MSG_ID_HIL_SENSOR) {

			mavlink_hil_sensor_t imu;
			mavlink_msg_hil_sensor_decode(msg, &imu);

			/* sensors general */
			hil_sensors.timestamp = hrt_absolute_time();

			/* hil gyro */
			static const float mrad2rad = 1.0e-3f;
			hil_sensors.gyro_raw[0] = imu.xgyro / mrad2rad;
			hil_sensors.gyro_raw[1] = imu.ygyro / mrad2rad;
			hil_sensors.gyro_raw[2] = imu.zgyro / mrad2rad;
			hil_sensors.gyro_rad_s[0] = imu.xgyro;
			hil_sensors.gyro_rad_s[1] = imu.ygyro;
			hil_sensors.gyro_rad_s[2] = imu.zgyro;

			/* accelerometer */
			static const float mg2ms2 = 9.8f / 1000.0f;
			hil_sensors.accelerometer_raw[0] = imu.xacc / mg2ms2;
			hil_sensors.accelerometer_raw[1] = imu.yacc / mg2ms2;
			hil_sensors.accelerometer_raw[2] = imu.zacc / mg2ms2;
			hil_sensors.accelerometer_m_s2[0] = imu.xacc;
			hil_sensors.accelerometer_m_s2[1] = imu.yacc;
			hil_sensors.accelerometer_m_s2[2] = imu.zacc;
			hil_sensors.accelerometer_mode = 0; // TODO what is this?
			hil_sensors.accelerometer_range_m_s2 = 32.7f; // int16
			hil_sensors.accelerometer_timestamp = hil_sensors.timestamp;

			/* adc */
			hil_sensors.adc_voltage_v[0] = 0.0f;
			hil_sensors.adc_voltage_v[1] = 0.0f;
			hil_sensors.adc_voltage_v[2] = 0.0f;

			/* magnetometer */
			float mga2ga = 1.0e-3f;
			hil_sensors.magnetometer_raw[0] = imu.xmag / mga2ga;
			hil_sensors.magnetometer_raw[1] = imu.ymag / mga2ga;
			hil_sensors.magnetometer_raw[2] = imu.zmag / mga2ga;
			hil_sensors.magnetometer_ga[0] = imu.xmag;
			hil_sensors.magnetometer_ga[1] = imu.ymag;
			hil_sensors.magnetometer_ga[2] = imu.zmag;
			hil_sensors.magnetometer_range_ga = 32.7f; // int16
			hil_sensors.magnetometer_mode = 0; // TODO what is this
			hil_sensors.magnetometer_cuttoff_freq_hz = 50.0f;
			hil_sensors.magnetometer_timestamp = hil_sensors.timestamp;

			/* baro */
			hil_sensors.baro_pres_mbar = imu.abs_pressure;
			hil_sensors.baro_alt_meter = imu.pressure_alt;
			hil_sensors.baro_temp_celcius = imu.temperature;
			hil_sensors.baro_timestamp = hil_sensors.timestamp;

			/* differential pressure */
			hil_sensors.differential_pressure_pa = imu.diff_pressure * 1e2f; //from hPa to Pa
			hil_sensors.differential_pressure_timestamp = hil_sensors.timestamp;

			/* airspeed from differential pressure, ambient pressure and temp */
			struct airspeed_s airspeed;

			float ias = calc_indicated_airspeed(hil_sensors.differential_pressure_pa);
			// XXX need to fix this
			float tas = ias;

			airspeed.timestamp = hrt_absolute_time();
			airspeed.indicated_airspeed_m_s = ias;
			airspeed.true_airspeed_m_s = tas;

			if (pub_hil_airspeed < 0) {
				pub_hil_airspeed = orb_advertise(ORB_ID(airspeed), &airspeed);

			} else {
				orb_publish(ORB_ID(airspeed), pub_hil_airspeed, &airspeed);
			}

			//warnx("SENSOR: IAS: %6.2f TAS: %6.2f", airspeed.indicated_airspeed_m_s, airspeed.true_airspeed_m_s);

			/* individual sensor publications */
			struct gyro_report gyro;
			gyro.x_raw = imu.xgyro / mrad2rad;
			gyro.y_raw = imu.ygyro / mrad2rad;
			gyro.z_raw = imu.zgyro / mrad2rad;
			gyro.x = imu.xgyro;
			gyro.y = imu.ygyro;
			gyro.z = imu.zgyro;
			gyro.temperature = imu.temperature;
			gyro.timestamp = hrt_absolute_time();

			if (pub_hil_gyro < 0) {
				pub_hil_gyro = orb_advertise(ORB_ID(sensor_gyro), &gyro);
=======
void
MavlinkReceiver::handle_message_radio_status(mavlink_message_t *msg)
{
	mavlink_radio_status_t rstatus;
	mavlink_msg_radio_status_decode(msg, &rstatus);

	struct telemetry_status_s tstatus;
	memset(&tstatus, 0, sizeof(tstatus));

	tstatus.timestamp = hrt_absolute_time();
	tstatus.type = TELEMETRY_STATUS_RADIO_TYPE_3DR_RADIO;
	tstatus.rssi = rstatus.rssi;
	tstatus.remote_rssi = rstatus.remrssi;
	tstatus.txbuf = rstatus.txbuf;
	tstatus.noise = rstatus.noise;
	tstatus.remote_noise = rstatus.remnoise;
	tstatus.rxerrors = rstatus.rxerrors;
	tstatus.fixed = rstatus.fixed;

	if (_telemetry_status_pub <= 0) {
		_telemetry_status_pub = orb_advertise(ORB_ID(telemetry_status), &tstatus);

	} else {
		orb_publish(ORB_ID(telemetry_status), _telemetry_status_pub, &tstatus);
	}
}
>>>>>>> 0bcda7f8

void
MavlinkReceiver::handle_message_manual_control(mavlink_message_t *msg)
{
	mavlink_manual_control_t man;
	mavlink_msg_manual_control_decode(msg, &man);

	/* rc channels */
	{
		struct rc_channels_s rc;
		memset(&rc, 0, sizeof(rc));

		rc.timestamp = hrt_absolute_time();
		rc.chan_count = 4;

		rc.chan[0].scaled = man.x / 1000.0f;
		rc.chan[1].scaled = man.y / 1000.0f;
		rc.chan[2].scaled = man.r / 1000.0f;
		rc.chan[3].scaled = man.z / 1000.0f;

		if (_rc_pub == 0) {
			_rc_pub = orb_advertise(ORB_ID(rc_channels), &rc);

		} else {
			orb_publish(ORB_ID(rc_channels), _rc_pub, &rc);
		}
	}

	/* manual control */
	{
		struct manual_control_setpoint_s manual;
		memset(&manual, 0, sizeof(manual));

		/* get a copy first, to prevent altering values that are not sent by the mavlink command */
		orb_copy(ORB_ID(manual_control_setpoint), _manual_sub, &manual);

		manual.timestamp = hrt_absolute_time();
		manual.roll = man.x / 1000.0f;
		manual.pitch = man.y / 1000.0f;
		manual.yaw = man.r / 1000.0f;
		manual.throttle = man.z / 1000.0f;

		if (_manual_pub == 0) {
			_manual_pub = orb_advertise(ORB_ID(manual_control_setpoint), &manual);

		} else {
			orb_publish(ORB_ID(manual_control_setpoint), _manual_pub, &manual);
		}
	}
}

void
MavlinkReceiver::handle_message_hil_sensor(mavlink_message_t *msg)
{
	mavlink_hil_sensor_t imu;
	mavlink_msg_hil_sensor_decode(msg, &imu);

	uint64_t timestamp = hrt_absolute_time();

	/* airspeed */
	{
		struct airspeed_s airspeed;
		memset(&airspeed, 0, sizeof(airspeed));

		float ias = calc_indicated_airspeed(imu.diff_pressure * 1e2f);
		// XXX need to fix this
		float tas = ias;

		airspeed.timestamp = timestamp;
		airspeed.indicated_airspeed_m_s = ias;
		airspeed.true_airspeed_m_s = tas;

		if (_airspeed_pub < 0) {
			_airspeed_pub = orb_advertise(ORB_ID(airspeed), &airspeed);

		} else {
			orb_publish(ORB_ID(airspeed), _airspeed_pub, &airspeed);
		}
	}

	/* gyro */
	{
		struct gyro_report gyro;
		memset(&gyro, 0, sizeof(gyro));

		gyro.timestamp = timestamp;
		gyro.x_raw = imu.xgyro * 1000.0f;
		gyro.y_raw = imu.ygyro * 1000.0f;
		gyro.z_raw = imu.zgyro * 1000.0f;
		gyro.x = imu.xgyro;
		gyro.y = imu.ygyro;
		gyro.z = imu.zgyro;
		gyro.temperature = imu.temperature;

		if (_gyro_pub < 0) {
			_gyro_pub = orb_advertise(ORB_ID(sensor_gyro), &gyro);

		} else {
			orb_publish(ORB_ID(sensor_gyro), _gyro_pub, &gyro);
		}
	}

	/* accelerometer */
	{
		struct accel_report accel;
		memset(&accel, 0, sizeof(accel));

		accel.timestamp = timestamp;
		accel.x_raw = imu.xacc / mg2ms2;
		accel.y_raw = imu.yacc / mg2ms2;
		accel.z_raw = imu.zacc / mg2ms2;
		accel.x = imu.xacc;
		accel.y = imu.yacc;
		accel.z = imu.zacc;
		accel.temperature = imu.temperature;

		if (_accel_pub < 0) {
			_accel_pub = orb_advertise(ORB_ID(sensor_accel), &accel);

		} else {
			orb_publish(ORB_ID(sensor_accel), _accel_pub, &accel);
		}
	}

	/* magnetometer */
	{
		struct mag_report mag;
		memset(&mag, 0, sizeof(mag));

		mag.timestamp = timestamp;
		mag.x_raw = imu.xmag * 1000.0f;
		mag.y_raw = imu.ymag * 1000.0f;
		mag.z_raw = imu.zmag * 1000.0f;
		mag.x = imu.xmag;
		mag.y = imu.ymag;
		mag.z = imu.zmag;

		if (_mag_pub < 0) {
			_mag_pub = orb_advertise(ORB_ID(sensor_mag), &mag);

		} else {
			orb_publish(ORB_ID(sensor_mag), _mag_pub, &mag);
		}
	}

	/* baro */
	{
		struct baro_report baro;
		memset(&baro, 0, sizeof(baro));

		baro.timestamp = timestamp;
		baro.pressure = imu.abs_pressure;
		baro.altitude = imu.pressure_alt;
		baro.temperature = imu.temperature;

		if (_baro_pub < 0) {
			_baro_pub = orb_advertise(ORB_ID(sensor_baro), &baro);

		} else {
			orb_publish(ORB_ID(sensor_baro), _baro_pub, &baro);
		}
	}

	/* sensor combined */
	{
		struct sensor_combined_s hil_sensors;
		memset(&hil_sensors, 0, sizeof(hil_sensors));

		hil_sensors.timestamp = timestamp;

		hil_sensors.gyro_raw[0] = imu.xgyro * 1000.0f;
		hil_sensors.gyro_raw[1] = imu.ygyro * 1000.0f;
		hil_sensors.gyro_raw[2] = imu.zgyro * 1000.0f;
		hil_sensors.gyro_rad_s[0] = imu.xgyro;
		hil_sensors.gyro_rad_s[1] = imu.ygyro;
		hil_sensors.gyro_rad_s[2] = imu.zgyro;
		hil_sensors.gyro_counter = _hil_counter;

		hil_sensors.accelerometer_raw[0] = imu.xacc / mg2ms2;
		hil_sensors.accelerometer_raw[1] = imu.yacc / mg2ms2;
		hil_sensors.accelerometer_raw[2] = imu.zacc / mg2ms2;
		hil_sensors.accelerometer_m_s2[0] = imu.xacc;
		hil_sensors.accelerometer_m_s2[1] = imu.yacc;
		hil_sensors.accelerometer_m_s2[2] = imu.zacc;
		hil_sensors.accelerometer_mode = 0; // TODO what is this?
		hil_sensors.accelerometer_range_m_s2 = 32.7f; // int16
		hil_sensors.accelerometer_counter = _hil_counter;

		hil_sensors.adc_voltage_v[0] = 0.0f;
		hil_sensors.adc_voltage_v[1] = 0.0f;
		hil_sensors.adc_voltage_v[2] = 0.0f;

		hil_sensors.magnetometer_raw[0] = imu.xmag * 1000.0f;
		hil_sensors.magnetometer_raw[1] = imu.ymag * 1000.0f;
		hil_sensors.magnetometer_raw[2] = imu.zmag * 1000.0f;
		hil_sensors.magnetometer_ga[0] = imu.xmag;
		hil_sensors.magnetometer_ga[1] = imu.ymag;
		hil_sensors.magnetometer_ga[2] = imu.zmag;
		hil_sensors.magnetometer_range_ga = 32.7f; // int16
		hil_sensors.magnetometer_mode = 0; // TODO what is this
		hil_sensors.magnetometer_cuttoff_freq_hz = 50.0f;
		hil_sensors.magnetometer_counter = _hil_counter;

		hil_sensors.baro_pres_mbar = imu.abs_pressure;
		hil_sensors.baro_alt_meter = imu.pressure_alt;
		hil_sensors.baro_temp_celcius = imu.temperature;
		hil_sensors.baro_counter = _hil_counter;

		hil_sensors.differential_pressure_pa = imu.diff_pressure * 1e2f; //from hPa to Pa
		hil_sensors.differential_pressure_counter = _hil_counter;

		/* publish combined sensor topic */
		if (_sensors_pub > 0) {
			orb_publish(ORB_ID(sensor_combined), _sensors_pub, &hil_sensors);

		} else {
			_sensors_pub = orb_advertise(ORB_ID(sensor_combined), &hil_sensors);
		}
	}

	/* battery status */
	{
		struct battery_status_s hil_battery_status;
		memset(&hil_battery_status, 0, sizeof(hil_battery_status));

		hil_battery_status.timestamp = timestamp;
		hil_battery_status.voltage_v = 11.1f;
		hil_battery_status.current_a = 10.0f;

		if (_battery_pub > 0) {
			orb_publish(ORB_ID(battery_status), _battery_pub, &hil_battery_status);

		} else {
			_baro_pub = orb_advertise(ORB_ID(battery_status), &hil_battery_status);
		}
	}

	/* increment counters */
	_hil_counter++;
	_hil_frames++;

	/* print HIL sensors rate */
	if ((timestamp - _old_timestamp) > 10000000) {
		printf("receiving HIL sensors at %d hz\n", _hil_frames / 10);
		_old_timestamp = timestamp;
		_hil_frames = 0;
	}
}

void
MavlinkReceiver::handle_message_hil_gps(mavlink_message_t *msg)
{
	mavlink_hil_gps_t gps;
	mavlink_msg_hil_gps_decode(msg, &gps);

	uint64_t timestamp = hrt_absolute_time();

	struct vehicle_gps_position_s hil_gps;
	memset(&hil_gps, 0, sizeof(hil_gps));

	hil_gps.timestamp_time = timestamp;
	hil_gps.time_gps_usec = gps.time_usec;

	hil_gps.timestamp_position = timestamp;
	hil_gps.lat = gps.lat;
	hil_gps.lon = gps.lon;
	hil_gps.alt = gps.alt;
	hil_gps.eph_m = (float)gps.eph * 1e-2f; // from cm to m
	hil_gps.epv_m = (float)gps.epv * 1e-2f; // from cm to m

	hil_gps.timestamp_variance = timestamp;
	hil_gps.s_variance_m_s = 5.0f;
	hil_gps.p_variance_m = hil_gps.eph_m * hil_gps.eph_m;

	hil_gps.timestamp_velocity = timestamp;
	hil_gps.vel_m_s = (float)gps.vel * 1e-2f; // from cm/s to m/s
	hil_gps.vel_n_m_s = gps.vn * 1e-2f; // from cm to m
	hil_gps.vel_e_m_s = gps.ve * 1e-2f; // from cm to m
	hil_gps.vel_d_m_s = gps.vd * 1e-2f; // from cm to m
	hil_gps.vel_ned_valid = true;
	hil_gps.cog_rad = _wrap_pi(gps.cog * M_DEG_TO_RAD_F * 1e-2f);

	hil_gps.timestamp_satellites = timestamp;
	hil_gps.fix_type = gps.fix_type;
	hil_gps.satellites_visible = gps.satellites_visible;

	if (_gps_pub > 0) {
		orb_publish(ORB_ID(vehicle_gps_position), _gps_pub, &hil_gps);

	} else {
		_gps_pub = orb_advertise(ORB_ID(vehicle_gps_position), &hil_gps);
	}
}

void
MavlinkReceiver::handle_message_hil_state_quaternion(mavlink_message_t *msg)
{
	mavlink_hil_state_quaternion_t hil_state;
	mavlink_msg_hil_state_quaternion_decode(msg, &hil_state);

	uint64_t timestamp = hrt_absolute_time();

	/* airspeed */
	{
		struct airspeed_s airspeed;
		memset(&airspeed, 0, sizeof(airspeed));

		airspeed.timestamp = timestamp;
		airspeed.indicated_airspeed_m_s = hil_state.ind_airspeed * 1e-2f;
		airspeed.true_airspeed_m_s = hil_state.true_airspeed * 1e-2f;

		if (_airspeed_pub < 0) {
			_airspeed_pub = orb_advertise(ORB_ID(airspeed), &airspeed);

		} else {
			orb_publish(ORB_ID(airspeed), _airspeed_pub, &airspeed);
		}
	}

	/* attitude */
	struct vehicle_attitude_s hil_attitude;
	{
		memset(&hil_attitude, 0, sizeof(hil_attitude));
		math::Quaternion q(hil_state.attitude_quaternion);
		math::Matrix<3, 3> C_nb = q.to_dcm();
		math::Vector<3> euler = C_nb.to_euler();

		hil_attitude.timestamp = timestamp;
		memcpy(hil_attitude.R, C_nb.data, sizeof(hil_attitude.R));
		hil_attitude.R_valid = true;

		hil_attitude.q[0] = q(0);
		hil_attitude.q[1] = q(1);
		hil_attitude.q[2] = q(2);
		hil_attitude.q[3] = q(3);
		hil_attitude.q_valid = true;

		hil_attitude.roll = euler(0);
		hil_attitude.pitch = euler(1);
		hil_attitude.yaw = euler(2);
		hil_attitude.rollspeed = hil_state.rollspeed;
		hil_attitude.pitchspeed = hil_state.pitchspeed;
		hil_attitude.yawspeed = hil_state.yawspeed;

		if (_attitude_pub > 0) {
			orb_publish(ORB_ID(vehicle_attitude), _attitude_pub, &hil_attitude);

		} else {
			_attitude_pub = orb_advertise(ORB_ID(vehicle_attitude), &hil_attitude);
		}
	}

	/* global position */
	{
		struct vehicle_global_position_s hil_global_pos;
		memset(&hil_global_pos, 0, sizeof(hil_global_pos));

		hil_global_pos.timestamp = timestamp;
		hil_global_pos.global_valid = true;
		hil_global_pos.lat = hil_state.lat;
		hil_global_pos.lon = hil_state.lon;
		hil_global_pos.alt = hil_state.alt / 1000.0f;
		hil_global_pos.vel_n = hil_state.vx / 100.0f;
		hil_global_pos.vel_e = hil_state.vy / 100.0f;
		hil_global_pos.vel_d = hil_state.vz / 100.0f;
		hil_global_pos.yaw = hil_attitude.yaw;

		if (_global_pos_pub > 0) {
			orb_publish(ORB_ID(vehicle_global_position), _global_pos_pub, &hil_global_pos);

		} else {
			_global_pos_pub = orb_advertise(ORB_ID(vehicle_global_position), &hil_global_pos);
		}
	}

	/* local position */
	{
		if (!_hil_local_proj_inited) {
			_hil_local_proj_inited = true;
			_hil_local_alt0 = hil_state.alt / 1000.0f;
			map_projection_init(hil_state.lat, hil_state.lon);
			hil_local_pos.ref_timestamp = timestamp;
			hil_local_pos.ref_lat = hil_state.lat;
			hil_local_pos.ref_lon = hil_state.lon;
			hil_local_pos.ref_alt = _hil_local_alt0;
		}

		float x;
		float y;
		map_projection_project(hil_state.lat * 1e-7, hil_state.lon * 1e-7, &x, &y);
		hil_local_pos.timestamp = timestamp;
		hil_local_pos.xy_valid = true;
		hil_local_pos.z_valid = true;
		hil_local_pos.v_xy_valid = true;
		hil_local_pos.v_z_valid = true;
		hil_local_pos.x = x;
		hil_local_pos.y = y;
		hil_local_pos.z = _hil_local_alt0 - hil_state.alt / 1000.0f;
		hil_local_pos.vx = hil_state.vx / 100.0f;
		hil_local_pos.vy = hil_state.vy / 100.0f;
		hil_local_pos.vz = hil_state.vz / 100.0f;
		hil_local_pos.yaw = hil_attitude.yaw;
		hil_local_pos.xy_global = true;
		hil_local_pos.z_global = true;

		bool landed = (float)(hil_state.alt) / 1000.0f < (_hil_local_alt0 + 0.1f); // XXX improve?
		hil_local_pos.landed = landed;

		if (_local_pos_pub > 0) {
			orb_publish(ORB_ID(vehicle_local_position), _local_pos_pub, &hil_local_pos);

		} else {
			_local_pos_pub = orb_advertise(ORB_ID(vehicle_local_position), &hil_local_pos);
		}
	}

	/* accelerometer */
	{
		struct accel_report accel;
		memset(&accel, 0, sizeof(accel));

		accel.timestamp = timestamp;
		accel.x_raw = hil_state.xacc / CONSTANTS_ONE_G * 1e3f;
		accel.y_raw = hil_state.yacc / CONSTANTS_ONE_G * 1e3f;
		accel.z_raw = hil_state.zacc / CONSTANTS_ONE_G * 1e3f;
		accel.x = hil_state.xacc;
		accel.y = hil_state.yacc;
		accel.z = hil_state.zacc;
		accel.temperature = 25.0f;

		if (_accel_pub < 0) {
			_accel_pub = orb_advertise(ORB_ID(sensor_accel), &accel);

		} else {
			orb_publish(ORB_ID(sensor_accel), _accel_pub, &accel);
		}
	}

	/* battery status */
	{
		struct battery_status_s	hil_battery_status;
		memset(&hil_battery_status, 0, sizeof(hil_battery_status));

		hil_battery_status.timestamp = timestamp;
		hil_battery_status.voltage_v = 11.1f;
		hil_battery_status.current_a = 10.0f;

		if (_battery_pub > 0) {
			orb_publish(ORB_ID(battery_status), _battery_pub, &hil_battery_status);

		} else {
			_battery_pub = orb_advertise(ORB_ID(battery_status), &hil_battery_status);
		}
	}
}


/**
 * Receive data from UART.
 */
void *
MavlinkReceiver::receive_thread(void *arg)
{
	int uart_fd = _mavlink->get_uart_fd();

	const int timeout = 500;
	uint8_t buf[32];

	mavlink_message_t msg;

	/* set thread name */
	char thread_name[24];
	sprintf(thread_name, "mavlink_rcv_if%d", _mavlink->get_instance_id());
	prctl(PR_SET_NAME, thread_name, getpid());

	_manual_sub = orb_subscribe(ORB_ID(manual_control_setpoint));

	struct pollfd fds[1];
	fds[0].fd = uart_fd;
	fds[0].events = POLLIN;

	ssize_t nread = 0;

	while (!_mavlink->_task_should_exit) {
		if (poll(fds, 1, timeout) > 0) {
<<<<<<< HEAD
			if (nread < (ssize_t)sizeof(buf)) {
=======

			/* non-blocking read. read may return negative values */
			if ((nread = read(uart_fd, buf, sizeof(buf))) < (ssize_t)sizeof(buf)) {
>>>>>>> 0bcda7f8
				/* to avoid reading very small chunks wait for data before reading */
				usleep(1000);
			}

			/* if read failed, this loop won't execute */
			for (ssize_t i = 0; i < nread; i++) {
				if (mavlink_parse_char(_mavlink->get_channel(), buf[i], &msg, &status)) {
					/* handle generic messages and commands */
					handle_message(&msg);

					/* handle packet with waypoint component */
					_mavlink->mavlink_wpm_message_handler(&msg);

					/* handle packet with parameter component */
					_mavlink->mavlink_pm_message_handler(MAVLINK_COMM_0, &msg);
				}
			}
		}
	}

	return NULL;
}

void MavlinkReceiver::print_status()
{

}

void *MavlinkReceiver::start_helper(void *context)
{
	MavlinkReceiver *rcv = new MavlinkReceiver((Mavlink *)context);

	rcv->receive_thread(NULL);

	delete rcv;
}

pthread_t
MavlinkReceiver::receive_start(Mavlink *parent)
{
	pthread_attr_t receiveloop_attr;
	pthread_attr_init(&receiveloop_attr);

	// set to non-blocking read
	int flags = fcntl(parent->get_uart_fd(), F_GETFL, 0);
	fcntl(parent->get_uart_fd(), F_SETFL, flags | O_NONBLOCK);

	struct sched_param param;
	(void)pthread_attr_getschedparam(&receiveloop_attr, &param);
	param.sched_priority = SCHED_PRIORITY_MAX - 40;
	(void)pthread_attr_setschedparam(&receiveloop_attr, &param);

	pthread_attr_setstacksize(&receiveloop_attr, 3000);

	pthread_t thread;
	pthread_create(&thread, &receiveloop_attr, MavlinkReceiver::start_helper, (void *)parent);

	pthread_attr_destroy(&receiveloop_attr);
	return thread;
}<|MERGE_RESOLUTION|>--- conflicted
+++ resolved
@@ -109,7 +109,6 @@
 	_rc_pub(-1),
 	_manual_pub(-1),
 
-	_hil_counter(0),
 	_hil_frames(0),
 	_old_timestamp(0),
 	_hil_local_proj_inited(0),
@@ -384,110 +383,6 @@
 	}
 }
 
-<<<<<<< HEAD
-	/*
-	 * Only decode hil messages in HIL mode.
-	 *
-	 * The HIL mode is enabled by the HIL bit flag
-	 * in the system mode. Either send a set mode
-	 * COMMAND_LONG message or a SET_MODE message
-	 */
-
-	if (mavlink_hil_enabled) {
-
-		uint64_t timestamp = hrt_absolute_time();
-
-		if (msg->msgid == MAVLINK_MSG_ID_HIL_SENSOR) {
-
-			mavlink_hil_sensor_t imu;
-			mavlink_msg_hil_sensor_decode(msg, &imu);
-
-			/* sensors general */
-			hil_sensors.timestamp = hrt_absolute_time();
-
-			/* hil gyro */
-			static const float mrad2rad = 1.0e-3f;
-			hil_sensors.gyro_raw[0] = imu.xgyro / mrad2rad;
-			hil_sensors.gyro_raw[1] = imu.ygyro / mrad2rad;
-			hil_sensors.gyro_raw[2] = imu.zgyro / mrad2rad;
-			hil_sensors.gyro_rad_s[0] = imu.xgyro;
-			hil_sensors.gyro_rad_s[1] = imu.ygyro;
-			hil_sensors.gyro_rad_s[2] = imu.zgyro;
-
-			/* accelerometer */
-			static const float mg2ms2 = 9.8f / 1000.0f;
-			hil_sensors.accelerometer_raw[0] = imu.xacc / mg2ms2;
-			hil_sensors.accelerometer_raw[1] = imu.yacc / mg2ms2;
-			hil_sensors.accelerometer_raw[2] = imu.zacc / mg2ms2;
-			hil_sensors.accelerometer_m_s2[0] = imu.xacc;
-			hil_sensors.accelerometer_m_s2[1] = imu.yacc;
-			hil_sensors.accelerometer_m_s2[2] = imu.zacc;
-			hil_sensors.accelerometer_mode = 0; // TODO what is this?
-			hil_sensors.accelerometer_range_m_s2 = 32.7f; // int16
-			hil_sensors.accelerometer_timestamp = hil_sensors.timestamp;
-
-			/* adc */
-			hil_sensors.adc_voltage_v[0] = 0.0f;
-			hil_sensors.adc_voltage_v[1] = 0.0f;
-			hil_sensors.adc_voltage_v[2] = 0.0f;
-
-			/* magnetometer */
-			float mga2ga = 1.0e-3f;
-			hil_sensors.magnetometer_raw[0] = imu.xmag / mga2ga;
-			hil_sensors.magnetometer_raw[1] = imu.ymag / mga2ga;
-			hil_sensors.magnetometer_raw[2] = imu.zmag / mga2ga;
-			hil_sensors.magnetometer_ga[0] = imu.xmag;
-			hil_sensors.magnetometer_ga[1] = imu.ymag;
-			hil_sensors.magnetometer_ga[2] = imu.zmag;
-			hil_sensors.magnetometer_range_ga = 32.7f; // int16
-			hil_sensors.magnetometer_mode = 0; // TODO what is this
-			hil_sensors.magnetometer_cuttoff_freq_hz = 50.0f;
-			hil_sensors.magnetometer_timestamp = hil_sensors.timestamp;
-
-			/* baro */
-			hil_sensors.baro_pres_mbar = imu.abs_pressure;
-			hil_sensors.baro_alt_meter = imu.pressure_alt;
-			hil_sensors.baro_temp_celcius = imu.temperature;
-			hil_sensors.baro_timestamp = hil_sensors.timestamp;
-
-			/* differential pressure */
-			hil_sensors.differential_pressure_pa = imu.diff_pressure * 1e2f; //from hPa to Pa
-			hil_sensors.differential_pressure_timestamp = hil_sensors.timestamp;
-
-			/* airspeed from differential pressure, ambient pressure and temp */
-			struct airspeed_s airspeed;
-
-			float ias = calc_indicated_airspeed(hil_sensors.differential_pressure_pa);
-			// XXX need to fix this
-			float tas = ias;
-
-			airspeed.timestamp = hrt_absolute_time();
-			airspeed.indicated_airspeed_m_s = ias;
-			airspeed.true_airspeed_m_s = tas;
-
-			if (pub_hil_airspeed < 0) {
-				pub_hil_airspeed = orb_advertise(ORB_ID(airspeed), &airspeed);
-
-			} else {
-				orb_publish(ORB_ID(airspeed), pub_hil_airspeed, &airspeed);
-			}
-
-			//warnx("SENSOR: IAS: %6.2f TAS: %6.2f", airspeed.indicated_airspeed_m_s, airspeed.true_airspeed_m_s);
-
-			/* individual sensor publications */
-			struct gyro_report gyro;
-			gyro.x_raw = imu.xgyro / mrad2rad;
-			gyro.y_raw = imu.ygyro / mrad2rad;
-			gyro.z_raw = imu.zgyro / mrad2rad;
-			gyro.x = imu.xgyro;
-			gyro.y = imu.ygyro;
-			gyro.z = imu.zgyro;
-			gyro.temperature = imu.temperature;
-			gyro.timestamp = hrt_absolute_time();
-
-			if (pub_hil_gyro < 0) {
-				pub_hil_gyro = orb_advertise(ORB_ID(sensor_gyro), &gyro);
-=======
 void
 MavlinkReceiver::handle_message_radio_status(mavlink_message_t *msg)
 {
@@ -514,7 +409,6 @@
 		orb_publish(ORB_ID(telemetry_status), _telemetry_status_pub, &tstatus);
 	}
 }
->>>>>>> 0bcda7f8
 
 void
 MavlinkReceiver::handle_message_manual_control(mavlink_message_t *msg)
@@ -691,7 +585,6 @@
 		hil_sensors.gyro_rad_s[0] = imu.xgyro;
 		hil_sensors.gyro_rad_s[1] = imu.ygyro;
 		hil_sensors.gyro_rad_s[2] = imu.zgyro;
-		hil_sensors.gyro_counter = _hil_counter;
 
 		hil_sensors.accelerometer_raw[0] = imu.xacc / mg2ms2;
 		hil_sensors.accelerometer_raw[1] = imu.yacc / mg2ms2;
@@ -701,7 +594,7 @@
 		hil_sensors.accelerometer_m_s2[2] = imu.zacc;
 		hil_sensors.accelerometer_mode = 0; // TODO what is this?
 		hil_sensors.accelerometer_range_m_s2 = 32.7f; // int16
-		hil_sensors.accelerometer_counter = _hil_counter;
+		hil_sensors.accelerometer_timestamp = timestamp;
 
 		hil_sensors.adc_voltage_v[0] = 0.0f;
 		hil_sensors.adc_voltage_v[1] = 0.0f;
@@ -716,15 +609,15 @@
 		hil_sensors.magnetometer_range_ga = 32.7f; // int16
 		hil_sensors.magnetometer_mode = 0; // TODO what is this
 		hil_sensors.magnetometer_cuttoff_freq_hz = 50.0f;
-		hil_sensors.magnetometer_counter = _hil_counter;
+		hil_sensors.magnetometer_timestamp = timestamp;
 
 		hil_sensors.baro_pres_mbar = imu.abs_pressure;
 		hil_sensors.baro_alt_meter = imu.pressure_alt;
 		hil_sensors.baro_temp_celcius = imu.temperature;
-		hil_sensors.baro_counter = _hil_counter;
+		hil_sensors.baro_timestamp = timestamp;
 
 		hil_sensors.differential_pressure_pa = imu.diff_pressure * 1e2f; //from hPa to Pa
-		hil_sensors.differential_pressure_counter = _hil_counter;
+		hil_sensors.differential_pressure_timestamp = timestamp;
 
 		/* publish combined sensor topic */
 		if (_sensors_pub > 0) {
@@ -1000,13 +893,9 @@
 
 	while (!_mavlink->_task_should_exit) {
 		if (poll(fds, 1, timeout) > 0) {
-<<<<<<< HEAD
-			if (nread < (ssize_t)sizeof(buf)) {
-=======
 
 			/* non-blocking read. read may return negative values */
 			if ((nread = read(uart_fd, buf, sizeof(buf))) < (ssize_t)sizeof(buf)) {
->>>>>>> 0bcda7f8
 				/* to avoid reading very small chunks wait for data before reading */
 				usleep(1000);
 			}
