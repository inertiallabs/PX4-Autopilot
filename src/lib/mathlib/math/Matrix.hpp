--- conflicted
+++ resolved
@@ -199,13 +199,8 @@
 	Matrix<M, N> operator -(void) const {
 		Matrix<M, N> res;
 
-<<<<<<< HEAD
-		for (unsigned int i = 0; i < N; i++)
-			for (unsigned int j = 0; j < M; j++) {
-=======
 		for (unsigned int i = 0; i < M; i++)
 			for (unsigned int j = 0; j < N; j++)
->>>>>>> c3ed35f5
 				res.data[i][j] = -data[i][j];
 			}
 
@@ -218,13 +213,8 @@
 	Matrix<M, N> operator +(const Matrix<M, N> &m) const {
 		Matrix<M, N> res;
 
-<<<<<<< HEAD
-		for (unsigned int i = 0; i < N; i++)
-			for (unsigned int j = 0; j < M; j++) {
-=======
 		for (unsigned int i = 0; i < M; i++)
 			for (unsigned int j = 0; j < N; j++)
->>>>>>> c3ed35f5
 				res.data[i][j] = data[i][j] + m.data[i][j];
 			}
 
@@ -232,13 +222,8 @@
 	}
 
 	Matrix<M, N> &operator +=(const Matrix<M, N> &m) {
-<<<<<<< HEAD
-		for (unsigned int i = 0; i < N; i++)
-			for (unsigned int j = 0; j < M; j++) {
-=======
 		for (unsigned int i = 0; i < M; i++)
 			for (unsigned int j = 0; j < N; j++)
->>>>>>> c3ed35f5
 				data[i][j] += m.data[i][j];
 			}
 
@@ -260,13 +245,8 @@
 	}
 
 	Matrix<M, N> &operator -=(const Matrix<M, N> &m) {
-<<<<<<< HEAD
-		for (unsigned int i = 0; i < N; i++)
-			for (unsigned int j = 0; j < M; j++) {
-=======
 		for (unsigned int i = 0; i < M; i++)
 			for (unsigned int j = 0; j < N; j++)
->>>>>>> c3ed35f5
 				data[i][j] -= m.data[i][j];
 			}
 
